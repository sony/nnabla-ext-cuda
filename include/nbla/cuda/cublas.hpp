--- conflicted
+++ resolved
@@ -53,11 +53,6 @@
 
 template <typename T>
 void cublas_getri_batched(cublasHandle_t handle, int n, const T **x, int lda,
-<<<<<<< HEAD
-                          int *pivot, T **y, int ldc, int *info,
-                          int batchSize);
-=======
                           int *pivot, T **y, int ldc, int *info, int batchSize);
->>>>>>> f6157982
 }
 #endif