--- conflicted
+++ resolved
@@ -321,12 +321,8 @@
   half: [Half]
 BatchInv:
   float: [float]
-<<<<<<< HEAD
 BatchDet:
   float: [float]
-=======
->>>>>>> 9265f924
-#  half: [Half]
 MatrixDiag:
   float: [float]
   half: [Half]
