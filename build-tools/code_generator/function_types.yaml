Affine:
  float: [float]
  half: [Half]
Convolution:
  float: [float]
  half: [Half]
DepthwiseConvolution:
  float: [float]
  half: [Half]
Deconvolution:
  float: [float]
  half: [Half]
# MaxPooling:
#   float: [float]
#   half: [Half]
# AveragePooling:
#   float: [float]
#   half: [Half]
# SumPooling:
#   float: [float]
#   half: [Half]
Unpooling:
  float: [float]
  half: [Half]
Embed:
  float: [int, float]
  half: [int, Half]
Sigmoid:
  float: [float]
  half: [Half]
Swish:
  float: [float]
  half: [Half]
Tanh:
  float: [float]
  half: [Half]
ReLU:
  float: [float]
  half: [Half]
LeakyReLU:
  float: [float]
  half: [Half]
Softmax:
  float: [float]
#  half: [Half]
ELU:
  float: [float]
  half: [Half]
SELU:
  float: [float]
  half: [Half]
CReLU:
  float: [float]
  half: [Half]
CELU:
  float: [float]
  half: [Half]
PReLU:
  float: [float]
  half: [Half]
GELU:
  float: [float]
  half: [Half]
ReLU6:
  float: [float]
  half: [Half]
HardSigmoid:
  float: [float]
  half: [Half]
HardTanh:
  float: [float]
  half: [Half]
LogSigmoid:
  float: [float]
  half: [Half]
SoftPlus:
  float: [float]
  half: [Half]
SoftSign:
  float: [float]
  half: [Half]
TanhShrink:
  float: [float]
  half: [Half]
Sinc:
  float: [float]
  half: [Half]
BatchNormalization:
  float: [float]
  half: [Half]
SyncBatchNormalization:
  float: [float]
  half: [Half]
MeanSubtraction:
  float: [float]
  half: [Half]
ClipGradByValue:
  float: [float]
  half: [Half]
ClipGradByNorm:
  float: [float]
  half: [Half]
Sum:
  float: [float]
  half: [Half]
Mean:
  float: [float]
  half: [Half]
Max:
  float: [float]
  half: [Half]
Min:
  float: [float]
  half: [Half]
Prod:
  float: [float]
  half: [Half]
ReduceSum:
  float: [float]
  half: [Half]
ReduceMean:
  float: [float]
  half: [Half]
Add2:
  float: [float]
  half: [Half]
BcAdd2:
  float: [float]
  half: [Half]
Sub2:
  float: [float]
  half: [Half]
Mul2:
  float: [float]
  half: [Half]
Div2:
  float: [float]
  half: [Half]
Pow2:
  float: [float]
  half: [Half]
AddScalar:
  float: [float]
  half: [Half]
MulScalar:
  float: [float]
  half: [Half]
PowScalar:
  float: [float]
  half: [Half]
RSubScalar:
  float: [float]
  half: [Half]
RDivScalar:
  float: [float]
  half: [Half]
RPowScalar:
  float: [float]
  half: [Half]
Sign:
  float: [float]
  half: [Half]
Minimum2:
  float: [float]
  half: [Half]
Maximum2:
  float: [float]
  half: [Half]
MinimumScalar:
  float: [float]
  half: [Half]
MaximumScalar:
  float: [float]
  half: [Half]
LogicalAnd:
  float: [float]
  half: [Half]
LogicalOr:
  float: [float]
  half: [Half]
LogicalXor:
  float: [float]
  half: [Half]
Equal:
  float: [float]
  half: [Half]
NotEqual:
  float: [float]
  half: [Half]
GreaterEqual:
  float: [float]
  half: [Half]
Greater:
  float: [float]
  half: [Half]
LessEqual:
  float: [float]
  half: [Half]
Less:
  float: [float]
  half: [Half]
LogicalAndScalar:
  float: [float]
  half: [Half]
LogicalOrScalar:
  float: [float]
  half: [Half]
LogicalXorScalar:
  float: [float]
  half: [Half]
EqualScalar:
  float: [float]
  half: [Half]
NotEqualScalar:
  float: [float]
  half: [Half]
GreaterEqualScalar:
  float: [float]
  half: [Half]
GreaterScalar:
  float: [float]
  half: [Half]
LessEqualScalar:
  float: [float]
  half: [Half]
LessScalar:
  float: [float]
  half: [Half]
LogicalNot:
  float: [float]
  half: [Half]
IsNaN:
  float: [float]
  half: [Half]
IsInf:
  float: [float]
  half: [Half]
ResetNaN:
  float: [float]
  half: [Half]
ResetInf:
  float: [float]
  half: [Half]
Where:
  float: [float]
  half: [Half]
# Constant:
#   float: [float]
#   half: [Half]
Arange:
  float: [float]
  half: [Half]
Abs:
  float: [float]
  half: [Half]
Exp:
  float: [float]
  half: [Half]
Log:
  float: [float]
  half: [Half]
Identity:
  float: [float]
  half: [Half]
BatchMatmul:
  float: [float]
  half: [Half]
Sin:
  float: [float]
  half: [Half]
Cos:
  float: [float]
  half: [Half]
Tan:
  float: [float]
  half: [Half]
Sinh:
  float: [float]
  half: [Half]
Cosh:
  float: [float]
  half: [Half]  
Concatenate:
  float: [float]
  half: [Half]
Split:
  float: [float]
  half: [Half]
Stack:
  float: [float]
  half: [Half]
Slice:
  float: [float]
  half: [Half]
Pad:
  float: [float]
  half: [Half]
Transpose:
  float: [float]
  half: [Half]
Broadcast:
  float: [float]
  half: [Half]
Tile:
  float: [float]
  half: [Half]
OneHot:
  float: [int, float]
  half: [int, Half]
Flip:
  float: [float]
  half: [Half]
# Shift:
#   float: [float]
  half: [Half]
Sort:
  float: [float]
  half: [Half]
Reshape:
  float: [float]
  half: [Half]
BatchInv:
  float: [float]
#  half: [Half]
<<<<<<< HEAD
=======
BatchDet:
  float: [float]
#  half: [Half]
>>>>>>> a17b4050
MatrixDiag:
  float: [float]
  half: [Half]
MatrixDiagPart:
  float: [float]
  half: [Half]
Interpolate:
  float: [float]
  half: [Half]
Dropout:
  float: [float]
  half: [Half]
TopKData:
  float: [float]
  half: [Half]
TopKGrad:
  float: [float]
  half: [Half]
Rand:
  float: [float]
  half: [Half]
Randint:
  float: [int]
Randn:
  float: [float]
  half: [Half]
RandomChoice:
  float: [float]
  half: [Half]
# RandomCrop:
#   float: [float]
#   half: [Half]
RandomFlip:
  float: [float]
  half: [Half]
# RandomShift:
#   float: [float]
#   half: [Half]
ImageAugmentation:
  float: [float]
  half: [Half]
SigmoidCrossEntropy:
  float: [float, int]
  half: [Half, int]
BinaryCrossEntropy:
  float: [float]
  half: [Half]
SoftmaxCrossEntropy:
  float: [float, int]
#  half: [Half, int]
CategoricalCrossEntropy:
  float: [float, int]
  half: [Half, int]
SquaredError:
  float: [float]
  half: [Half]
AbsoluteError:
  float: [float]
  half: [Half]
HuberLoss:
  float: [float]
  half: [Half]
EpsilonInsensitiveLoss:
  float: [float]
  half: [Half]
# KLMultinomial:
#   float: [float]
  half: [Half]
BinarySigmoid:
  float: [float]
  half: [Half]
BinaryTanh:
  float: [float]
  half: [Half]
BinaryConnectAffine:
  float: [float]
  half: [Half]
BinaryConnectConvolution:
  float: [float]
  half: [Half]
BinaryWeightAffine:
  float: [float]
  half: [Half]
BinaryWeightConvolution:
  float: [float]
  half: [Half]
INQAffine:
  float: [float, int]
  half: [Half, int]
INQConvolution:
  float: [float, int]
  half: [Half, int]
FixedPointQuantize:
  float: [float]
  half: [Half]
Pow2Quantize:
  float: [float]
  half: [Half]
MinMaxQuantize:
  float: [float]
  half: [Half]
TopNError:
  float: [float, int]
  half: [Half, int]
BinaryError:
  float: [float]
  half: [Half]
# ConfusionMatrix:
#   float: [float, int]
#   half: [Half, int]
# VATNoise:
#   float: [float]
#   half: [Half]
# Unlink:
#   float: [float]
#   half: [Half]
# Sink:
#   float: [float]
#   half: [Half]
DepthwiseDeconvolution:
  float: [float]
  half: [Half]
Round:
  float: [float]
  half: [Half]
Ceil:
  float: [float]
  half: [Half]
Floor:
  float: [float]
  half: [Half]
Sin:
  float: [float]
  half: [Half]
Cos:
  float: [float]
  half: [Half]
Tan:
  float: [float]
  half: [Half]
Sinh:
  float: [float]
  half: [Half]
Cosh:
  float: [float]
  half: [Half]
ASin:
  float: [float]
  half: [Half]
ACos:
  float: [float]
  half: [Half]
ATan:
  float: [float]
  half: [Half]
ATan2:
  float: [float]
  half: [Half]
ASinh:
  float: [float]
  half: [Half]
ACosh:
  float: [float]
  half: [Half]
ATanh:
  float: [float]
  half: [Half]
FFT:
  float: [float]
#  half: [Half]
IFFT:
  float: [float]
#  half: [Half]
Prune:
  float: [float]
#  half: [Half]
GatherNd:
  float: [float]
  half: [Half]
ScatterNd:
  float: [float]
  half: [Half]
MaxPoolingBackward:
  float: [float]
  half: [Half]
WarpByFlow:
  float: [float]
  half: [Half]<|MERGE_RESOLUTION|>--- conflicted
+++ resolved
@@ -322,12 +322,9 @@
 BatchInv:
   float: [float]
 #  half: [Half]
-<<<<<<< HEAD
-=======
 BatchDet:
   float: [float]
 #  half: [Half]
->>>>>>> a17b4050
 MatrixDiag:
   float: [float]
   half: [Half]
